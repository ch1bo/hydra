{-# LANGUAGE TypeApplications #-}
{-# OPTIONS_GHC -Wno-unused-matches #-}

module Hydra.BehaviorSpec where

import Cardano.Prelude hiding (Async, STM, async, atomically, cancel, check, link, poll, threadDelay, withAsync)
import Control.Monad.Class.MonadAsync (MonadAsync, withAsync)
import Control.Monad.Class.MonadSTM (
  MonadSTM,
  TVar,
  atomically,
  modifyTVar,
  modifyTVar',
  newEmptyTMVarIO,
  newTVarIO,
  putTMVar,
  readTVar,
  takeTMVar,
 )
import Control.Monad.Class.MonadThrow (MonadMask, MonadThrow)
import Control.Monad.Class.MonadTimer (DiffTime, MonadTimer, threadDelay, timeout)
import Hydra.HeadLogic (
  ClientRequest (..),
  ClientResponse (..),
  Effect (ClientEffect),
  Environment (..),
  Event (ClientEvent),
  HeadParameters (..),
  HydraMessage,
  SnapshotStrategy (..),
  createHeadState,
 )
import Hydra.Ledger (Tx)
import Hydra.Ledger.Mock (MockTx (..), mockLedger)
import Hydra.Logging (traceInTVar)
import Hydra.Network (HydraNetwork (..))
import Hydra.Node (
  HydraNode (..),
  HydraNodeLog (..),
  OnChain (..),
  createEventQueue,
  createHydraHead,
  handleChainTx,
  handleClientRequest,
  handleMessage,
  runHydraNode,
 )
import Test.Hspec (Spec, describe, it)
import Test.Util (failAfter, shouldContain, shouldNotBe, shouldReturn, shouldRunInSim)

spec :: Spec
spec = describe "Behavior of one ore more hydra-nodes" $ do
  describe "Sanity tests of test suite" $ do
    it "does not delay for real" $
      shouldRunInSim $
        threadDelay 600

  describe "Single participant Head" $ do
    it "accepts Init command" $
      shouldRunInSim $ do
        chain <- simulatedChainAndNetwork
        withHydraNode 1 NoSnapshots chain $ \n ->
          sendRequest n (Init [1])

    it "accepts Commit after successful Init" $
      shouldRunInSim $ do
        chain <- simulatedChainAndNetwork
        withHydraNode 1 NoSnapshots chain $ \n -> do
          sendRequest n (Init [1])
          sendRequest n (Commit 1)

    it "not accepts commits when the head is open" $
      shouldRunInSim $ do
        chain <- simulatedChainAndNetwork
        withHydraNode 1 NoSnapshots chain $ \n1 -> do
          sendRequestAndWaitFor n1 (Init [1]) ReadyToCommit
          sendRequestAndWaitFor n1 (Commit 1) (HeadIsOpen [])
          sendRequestAndWaitFor n1 (Commit 1) CommandFailed

    it "can close an open head" $
      shouldRunInSim $ do
        chain <- simulatedChainAndNetwork
        withHydraNode 1 NoSnapshots chain $ \n1 -> do
          sendRequestAndWaitFor n1 (Init [1]) ReadyToCommit
          sendRequestAndWaitFor n1 (Commit 1) (HeadIsOpen [])
          sendRequestAndWaitFor n1 Close (HeadIsClosed testContestationPeriod [] 0 [])

  it "does finalize head after contestation period" $
    shouldRunInSim $ do
      chain <- simulatedChainAndNetwork
      withHydraNode 1 NoSnapshots chain $ \n1 -> do
        sendRequest n1 $ Init [1]
        sendRequestAndWaitFor n1 (Init [1]) ReadyToCommit
        sendRequest n1 (Commit 1)
        failAfter 1 $ waitForResponse n1 `shouldReturn` HeadIsOpen []
        sendRequest n1 Close
        failAfter 1 $ waitForResponse n1 `shouldReturn` HeadIsClosed testContestationPeriod [] 0 []
        threadDelay testContestationPeriod
        failAfter 1 $ waitForResponse n1 `shouldReturn` HeadIsFinalized []

  describe "Two participant Head" $ do
    it "accepts a tx after the head was opened between two nodes" $
      shouldRunInSim $ do
        chain <- simulatedChainAndNetwork
        withHydraNode 1 NoSnapshots chain $ \n1 -> do
          withHydraNode 2 NoSnapshots chain $ \n2 -> do
            sendRequestAndWaitFor n1 (Init [1, 2]) ReadyToCommit
            sendRequest n1 (Commit 1)

            failAfter 1 $ waitForResponse n2 `shouldReturn` ReadyToCommit
            sendRequest n2 (Commit 1)
            failAfter 1 $ waitForResponse n2 `shouldReturn` HeadIsOpen []
            sendRequest n2 (NewTx $ ValidTx 1)

    it "sees the head closed by other nodes" $
      shouldRunInSim $ do
        chain <- simulatedChainAndNetwork
        withHydraNode 1 NoSnapshots chain $ \n1 -> do
          withHydraNode 2 NoSnapshots chain $ \n2 -> do
            sendRequestAndWaitFor n1 (Init [1, 2]) ReadyToCommit
            sendRequest n1 (Commit 1)

            failAfter 1 $ waitForResponse n2 `shouldReturn` ReadyToCommit
            sendRequestAndWaitFor n2 (Commit 1) (HeadIsOpen [])

            failAfter 1 $ waitForResponse n1 `shouldReturn` HeadIsOpen []
            sendRequest n1 Close

            failAfter 1 $ waitForResponse n2 `shouldReturn` HeadIsClosed testContestationPeriod [] 0 []

    it "only opens the head after all nodes committed" $
      shouldRunInSim $ do
        chain <- simulatedChainAndNetwork
        withHydraNode 1 NoSnapshots chain $ \n1 -> do
          withHydraNode 2 NoSnapshots chain $ \n2 -> do
            sendRequestAndWaitFor n1 (Init [1, 2]) ReadyToCommit
            sendRequest n1 (Commit 1)
            timeout 1 (waitForResponse n1) >>= (`shouldNotBe` Just (HeadIsOpen []))

            failAfter 1 $ waitForResponse n2 `shouldReturn` ReadyToCommit
            sendRequestAndWaitFor n2 (Commit 1) (HeadIsOpen [])

            failAfter 1 $ waitForResponse n1 `shouldReturn` HeadIsOpen []

    it "valid new transactions get confirmed without snapshotting" $
      shouldRunInSim $ do
        chain <- simulatedChainAndNetwork
        withHydraNode 1 NoSnapshots chain $ \n1 -> do
          withHydraNode 2 NoSnapshots chain $ \n2 -> do
            sendRequestAndWaitFor n1 (Init [1, 2]) ReadyToCommit
            sendRequest n1 (Commit 1)
            failAfter 1 $ waitForResponse n2 `shouldReturn` ReadyToCommit
            sendRequestAndWaitFor n2 (Commit 1) (HeadIsOpen [])
            failAfter 1 $ waitForResponse n1 `shouldReturn` HeadIsOpen []

            sendRequest n1 (NewTx $ ValidTx 42)
            failAfter 1 $ waitForResponse n1 `shouldReturn` TxConfirmed (ValidTx 42)
            failAfter 1 $ waitForResponse n2 `shouldReturn` TxConfirmed (ValidTx 42)

            sendRequest n1 Close
            failAfter 1 $
              waitForResponse n1
                `shouldReturn` HeadIsClosed testContestationPeriod [] 0 [ValidTx 42]

    it "valid new transactions get snapshotted" $
      shouldRunInSim $ do
        chain <- simulatedChainAndNetwork
        withHydraNode 1 (SnapshotAfter 1) chain $ \n1 -> do
          withHydraNode 2 NoSnapshots chain $ \n2 -> do
            sendRequestAndWaitFor n1 (Init [1, 2]) ReadyToCommit
            sendRequest n1 (Commit 1)
            failAfter 1 $ waitForResponse n2 `shouldReturn` ReadyToCommit
            sendRequestAndWaitFor n2 (Commit 1) (HeadIsOpen [])
            failAfter 1 $ waitForResponse n1 `shouldReturn` HeadIsOpen []

            sendRequest n1 (NewTx $ ValidTx 42)
            failAfter 1 $ waitForResponse n1 `shouldReturn` TxConfirmed (ValidTx 42)
            failAfter 1 $ waitForResponse n2 `shouldReturn` TxConfirmed (ValidTx 42)

            sendRequest n1 Close
            -- TODO(SN): This should be in fact `[ValidTx 41] 1 []`
            failAfter 1 $
              waitForResponse n1
                `shouldReturn` HeadIsClosed testContestationPeriod [] 0 [ValidTx 42]

  describe "Hydra Node Logging" $ do
    it "traces processing of events" $
      shouldRunInSim $ do
        chain <- simulatedChainAndNetwork
        withHydraNode 1 NoSnapshots chain $ \n1 -> do
          sendRequestAndWaitFor n1 (Init [1]) ReadyToCommit
          sendRequest n1 (Commit 1)

          traces <- atomically $ readTVar (capturedLogs n1)

          traces `shouldContain` [ProcessingEvent (ClientEvent $ Init [1])]
          traces `shouldContain` [ProcessedEvent (ClientEvent $ Init [1])]

    it "traces handling of effects" $
      shouldRunInSim $ do
        chain <- simulatedChainAndNetwork
        withHydraNode 1 NoSnapshots chain $ \n1 -> do
          sendRequestAndWaitFor n1 (Init [1]) ReadyToCommit
          sendRequest n1 (Commit 1)

          traces <- atomically $ readTVar (capturedLogs n1)

          traces `shouldContain` [ProcessingEffect (ClientEffect ReadyToCommit)]
          traces `shouldContain` [ProcessedEffect (ClientEffect ReadyToCommit)]

sendRequestAndWaitFor ::
  HasCallStack =>
  MonadThrow m =>
  MonadTimer m =>
  Tx tx =>
  TestHydraNode tx m ->
  ClientRequest tx ->
  ClientResponse tx ->
  m ()
sendRequestAndWaitFor node req expected = do
  sendRequest node req
  failAfter 1 $ waitForResponse node `shouldReturn` expected

-- | A thin layer around 'HydraNode' to be able to 'waitForResponse'.
data TestHydraNode tx m = TestHydraNode
  { nodeId :: Natural
  , sendRequest :: ClientRequest tx -> m ()
  , waitForResponse :: m (ClientResponse tx)
  , capturedLogs :: TVar m [HydraNodeLog tx]
  }

<<<<<<< HEAD
data Connections = Connections {chain :: OnChain IO, network :: HydraNetwork IO (HydraMessage MockTx)}
=======
type ConnectToChain tx m = (HydraNode tx m -> m (HydraNode tx m))
>>>>>>> c1852eb8

-- | Creates a simulated chain and network by returning a function to "monkey
-- patch" a 'HydraNode' such that it is connected. This is necessary, to get to
-- know all nodes which use this function and simulate network and chain
-- messages being sent around.
--
-- NOTE: This implementation currently ensures that no two equal 'OnChainTx' can
-- be posted on chain assuming the construction of the real transaction is
-- referentially transparent.
simulatedChainAndNetwork :: MonadSTM m => m (ConnectToChain tx m)
simulatedChainAndNetwork = do
  refHistory <- newTVarIO []
  nodes <- newTVarIO []
  pure $ \node -> do
    atomically $ modifyTVar nodes (node :)
    pure $
      node
        { oc = OnChain{postTx = postTx nodes refHistory}
        , hn = HydraNetwork{broadcast = broadcast nodes}
        }
 where
  postTx nodes refHistory tx = do
    res <- atomically $ do
      h <- readTVar refHistory
      if tx `elem` h
        then pure Nothing
        else do
          modifyTVar' refHistory (tx :)
          Just <$> readTVar nodes
    case res of
      Nothing -> pure ()
      Just ns -> mapM_ (`handleChainTx` tx) ns

  broadcast nodes msg = atomically (readTVar nodes) >>= mapM_ (`handleMessage` msg)

-- NOTE(SN): Deliberately not configurable via 'startHydraNode'
testContestationPeriod :: DiffTime
testContestationPeriod = 3600

withHydraNode ::
  MonadAsync m =>
  MonadTimer m =>
  MonadMask m =>
  Natural ->
  SnapshotStrategy ->
  ConnectToChain MockTx m ->
  (TestHydraNode MockTx m -> m ()) ->
  m ()
withHydraNode nodeId snapshotStrategy connectToChain action = do
  capturedLogs <- newTVarIO []
  response <- newEmptyTMVarIO
  node <- createHydraNode response
  -- TODO(SN): trace directly into io-sim's 'Trace'
  withAsync (runHydraNode (traceInTVar capturedLogs) node) $ \_ ->
    action $
      TestHydraNode
        { sendRequest = handleClientRequest node
        , waitForResponse = atomically $ takeTMVar response
        , nodeId
        , capturedLogs
        }
 where
  createHydraNode response = do
    let env = Environment nodeId
    eq <- createEventQueue
    let headState = createHeadState [] (HeadParameters testContestationPeriod mempty) snapshotStrategy
    hh <- createHydraHead headState mockLedger
    let hn' = HydraNetwork{broadcast = const $ pure ()}
    let node = HydraNode{eq, hn = hn', hh, oc = OnChain (const $ pure ()), sendResponse = atomically . putTMVar response, env}
    connectToChain node<|MERGE_RESOLUTION|>--- conflicted
+++ resolved
@@ -229,11 +229,7 @@
   , capturedLogs :: TVar m [HydraNodeLog tx]
   }
 
-<<<<<<< HEAD
-data Connections = Connections {chain :: OnChain IO, network :: HydraNetwork IO (HydraMessage MockTx)}
-=======
 type ConnectToChain tx m = (HydraNode tx m -> m (HydraNode tx m))
->>>>>>> c1852eb8
 
 -- | Creates a simulated chain and network by returning a function to "monkey
 -- patch" a 'HydraNode' such that it is connected. This is necessary, to get to
