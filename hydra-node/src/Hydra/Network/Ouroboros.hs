-- | Ouroboros-based implementation of 'Hydra.Network' interface
module Hydra.Network.Ouroboros (withOuroborosHydraNetwork, module Hydra.Network) where

import Cardano.Binary (FromCBOR, ToCBOR)
import Cardano.Prelude hiding (atomically)
import Control.Monad.Class.MonadSTM (
  MonadSTM,
  TMVar,
  atomically,
  newEmptyTMVarIO,
  putTMVar,
  takeTMVar,
 )
import Control.Tracer (
  contramap,
  debugTracer,
  stdoutTracer,
 )
import qualified Data.ByteString.Lazy as LBS
import Hydra.Logic (HydraMessage (..))
import Hydra.Network
import Network.Socket (AddrInfo (addrAddress), defaultHints, getAddrInfo)
import Network.TypedProtocol.FireForget.Client as FireForget (
  FireForgetClient (..),
  fireForgetClientPeer,
 )
import Network.TypedProtocol.FireForget.Server as FireForget (
  FireForgetServer (..),
  fireForgetServerPeer,
 )
import Network.TypedProtocol.FireForget.Type (
  codecFireForget,
 )
import Network.TypedProtocol.Pipelined ()
import Ouroboros.Network.ErrorPolicy (nullErrorPolicies)
import Ouroboros.Network.IOManager (withIOManager)
import Ouroboros.Network.Mux (
  MiniProtocol (
    MiniProtocol,
    miniProtocolLimits,
    miniProtocolNum,
    miniProtocolRun
  ),
  MiniProtocolLimits (..),
  MiniProtocolNum (MiniProtocolNum),
  MuxMode (InitiatorResponderMode),
  MuxPeer (MuxPeer),
  OuroborosApplication (..),
  RunMiniProtocol (InitiatorAndResponderProtocol),
 )
import Ouroboros.Network.Protocol.Handshake.Codec (cborTermVersionDataCodec, noTimeLimitsHandshake)
import Ouroboros.Network.Protocol.Handshake.Unversioned (unversionedHandshakeCodec, unversionedProtocol, unversionedProtocolDataCodec)
import Ouroboros.Network.Protocol.Handshake.Version (acceptableVersion)
import Ouroboros.Network.Server.Socket (AcceptedConnectionsLimit (AcceptedConnectionsLimit))
import Ouroboros.Network.Snocket (socketSnocket)
import Ouroboros.Network.Socket (
  SomeResponderApplication (..),
  connectToNodeSocket,
  debuggingNetworkConnectTracers,
  debuggingNetworkServerTracers,
  newNetworkMutableState,
  withServerNode,
 )
import Ouroboros.Network.Subscription (IPSubscriptionTarget (IPSubscriptionTarget))
import qualified Ouroboros.Network.Subscription as Subscription
import Ouroboros.Network.Subscription.Ip (SubscriptionParams (..))
import Ouroboros.Network.Subscription.Worker (LocalAddresses (LocalAddresses))

withOuroborosHydraNetwork ::
  forall tx.
  Show tx =>
  ToCBOR tx =>
  FromCBOR tx =>
  Host ->
  [Host] ->
  NetworkCallback tx IO ->
  (HydraNetwork tx IO -> IO ()) ->
  IO ()
withOuroborosHydraNetwork localHost remoteHosts networkCallback between = do
  mvar <- newEmptyTMVarIO
  withIOManager $ \iomgr -> do
    race_ (connect iomgr $ hydraApp mvar) $
      race_ (listen iomgr $ hydraApp mvar) $ do
        between $ HydraNetwork (atomically . putTMVar mvar)
 where
  resolveSockAddr (hostname, port) = do
    is <- getAddrInfo (Just defaultHints) (Just hostname) (Just port)
    case is of
      (info : _) -> pure $ addrAddress info
      _ -> panic "getAdrrInfo failed.. do proper error handling"

  connect iomgr app = do
    -- REVIEW(SN): move outside to have this information available?
    networkState <- newNetworkMutableState
    localAddr <- resolveSockAddr localHost
    remoteAddrs <- forM remoteHosts resolveSockAddr
    let sn = socketSnocket iomgr
    Subscription.ipSubscriptionWorker
      sn
      subscriptionTracer
      errorPolicyTracer
      networkState
      (subscriptionParams localAddr remoteAddrs)
      (actualConnect iomgr app)

  subscriptionParams localAddr remoteAddrs =
    SubscriptionParams
      { spLocalAddresses = LocalAddresses (Just localAddr) Nothing Nothing
      , spConnectionAttemptDelay = const Nothing
      , spErrorPolicies = nullErrorPolicies
      , spSubscriptionTarget = IPSubscriptionTarget remoteAddrs 7
      }

  subscriptionTracer = contramap show debugTracer

  errorPolicyTracer = contramap show debugTracer

  actualConnect iomgr app =
    connectToNodeSocket
      iomgr
      unversionedHandshakeCodec
      noTimeLimitsHandshake
      (cborTermVersionDataCodec unversionedProtocolDataCodec)
      debuggingNetworkConnectTracers
      acceptableVersion
      (unversionedProtocol app)

  listen iomgr app = do
    networkState <- newNetworkMutableState
    localAddr <- resolveSockAddr localHost
    -- TODO(SN): whats this? _ <- async $ cleanNetworkMutableState networkState
    withServerNode
      (socketSnocket iomgr)
      debuggingNetworkServerTracers
      networkState
      (AcceptedConnectionsLimit maxBound maxBound 0)
      localAddr
      unversionedHandshakeCodec
      noTimeLimitsHandshake
      (cborTermVersionDataCodec unversionedProtocolDataCodec)
      acceptableVersion
      (unversionedProtocol (SomeResponderApplication app))
      nullErrorPolicies
      $ \_ serverAsync -> wait serverAsync -- block until async exception

  --
  hydraApp :: TMVar IO (HydraMessage tx) -> OuroborosApplication 'InitiatorResponderMode addr LBS.ByteString IO () ()
  hydraApp var = demoProtocol0 $ InitiatorAndResponderProtocol initiator responder
   where
    initiator =
      MuxPeer
        showStdoutTracer
        codecFireForget
        (fireForgetClientPeer $ client var)

    responder =
      MuxPeer
        showStdoutTracer
        codecFireForget
        (fireForgetServerPeer server)

    demoProtocol0 ::
      RunMiniProtocol appType bytes m a b ->
      OuroborosApplication appType addr bytes m a b
    demoProtocol0 pingPong =
      OuroborosApplication $ \_connectionId _controlMessageSTM ->
        [ MiniProtocol
            { miniProtocolNum = MiniProtocolNum 2
            , miniProtocolLimits = maximumMiniProtocolLimits
            , miniProtocolRun = pingPong
            }
        ]

  -- TODO: provide sensible limits
  -- https://github.com/input-output-hk/ouroboros-network/issues/575
  maximumMiniProtocolLimits :: MiniProtocolLimits
  maximumMiniProtocolLimits =
    MiniProtocolLimits{maximumIngressQueue = maxBound}

<<<<<<< HEAD
  client ::
    (MonadSTM m) =>
    TMVar m (HydraMessage tx) ->
    FireForgetClient (HydraMessage tx) m ()
  client queue =
=======
  client :: (MonadSTM m) => TMVar m HydraMessage -> FireForgetClient HydraMessage m ()
  client nextMsg =
>>>>>>> e159934d
    Idle $
      atomically (takeTMVar nextMsg) <&> \msg ->
        SendMsg msg (pure $ client nextMsg)

  server :: FireForgetServer (HydraMessage tx) IO ()
  server =
    FireForgetServer
      { recvMsg = \msg -> server <$ networkCallback msg
      , recvMsgDone = pure ()
      }

  showStdoutTracer = contramap show stdoutTracer<|MERGE_RESOLUTION|>--- conflicted
+++ resolved
@@ -177,16 +177,11 @@
   maximumMiniProtocolLimits =
     MiniProtocolLimits{maximumIngressQueue = maxBound}
 
-<<<<<<< HEAD
   client ::
     (MonadSTM m) =>
     TMVar m (HydraMessage tx) ->
     FireForgetClient (HydraMessage tx) m ()
-  client queue =
-=======
-  client :: (MonadSTM m) => TMVar m HydraMessage -> FireForgetClient HydraMessage m ()
   client nextMsg =
->>>>>>> e159934d
     Idle $
       atomically (takeTMVar nextMsg) <&> \msg ->
         SendMsg msg (pure $ client nextMsg)
